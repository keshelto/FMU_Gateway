--- conflicted
+++ resolved
@@ -34,16 +34,10 @@
 3. Generate a customer report: `python Engineering_Analysis_Examples/Scav_Capacity/run_example.py`.
 4. Collect payment and rerun with `--payment-token` once authorised.
 
-<<<<<<< HEAD
-The analysis script stores JSON + Markdown briefs in
-`Engineering_Analysis_Examples/Scav_Capacity/outputs/` so an agent can send a
-summary immediately after the payment clears.
-=======
 The analysis script stores JSON + Markdown briefs (and a PNG overview chart)
 inside `Engineering_Analysis_Examples/Scav_Capacity/outputs/`. Those artefacts
 are generated on demand and ignored by git so you can recreate them per run and
 share the fresh outputs with customers as soon as payment clears.
->>>>>>> 29c1008f
 
 ### Fuel rail pressure example (no FMU required)
 
